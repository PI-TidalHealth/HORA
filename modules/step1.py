import polars as pl
import seaborn as sns
import matplotlib.pyplot as plt
from datetime import datetime, timedelta
import streamlit as st
import plotly.express as px
from pathlib import Path
from modules.layout import set_narrow,set_fullwidth

def uploadstep1_page():
    #upload file
    uploaded = st.session_state.get("uploaded_file", None)
    if uploaded is None:
        st.error("Please upload a file first.")
        return

    try:
        name = uploaded.name.lower()
        if name.endswith('.csv'):
            df = pl.read_csv(uploaded)
        elif name.endswith(('.xls', '.xlsx')):
            df = pl.read_excel(uploaded)
        else:
            st.error("❌ Unsupported file format. Please upload a CSV or Excel file.")
            return
    except pl.NoDataError:
        st.error("❌ The file appears to be empty.")
        return
    except Exception as e:
        st.error(f"❌ Failed to read file: {str(e)}")
        return

    #select columns
    st.title("Select Your Columns")
    with st.form("col_selector_form"):
        raw_cols = df.columns
        placeholder = [""]  
        cols = placeholder + raw_cols

        cd = st.selectbox("Select **Date** column", cols, index=0)
        ci = st.selectbox("Select **In Time** column", cols, index=0)
        co = st.selectbox("Select **Out Time** column", cols, index=0)
        cc = st.selectbox("Select **Count** column [Optional]", cols, index=0)

        submit_cols = st.form_submit_button("✅ Process & Save ")
    
    #check the data
    if submit_cols:
        # empty value
        if "" in (cd, ci, co):
            st.warning("⚠ Please select first three columns to proceed.")
            return

        # duplicate columns
        selected_cols = [cd, ci, co] + ([cc] if cc and cc !="" else [])
        if len(selected_cols) != len(set(selected_cols)):
            st.error("❌ Duplicate columns selected! Please select different columns for each field.")
            return
          
        # Create new dataframe with selected columns
        df2 = df.select([cd, ci, co]).rename({
            cd: 'Date',
            ci: 'In Room',
            co: 'Out Room'
        })

        # Handle Count column
        if cc and cc!="":
<<<<<<< HEAD
            df2['Count']=df[cc]
            non_empty_counts=df2['Count'].dropna()
            numeric_mask = pd.to_numeric(non_empty_counts, errors='coerce').isna()
            error_indices = non_empty_counts[numeric_mask].index.tolist()
=======
            # First select the count column from original dataframe
            count_series = df.select(cc).to_series()
            df2 = df2.with_columns([
                count_series.alias('Count')
            ])
            # check count column
            non_empty_counts = df2.filter(pl.col('Count').is_not_null())
            numeric_mask = pl.col('Count').cast(pl.Float64, strict=False).is_null()
            error_indices = non_empty_counts.with_row_count("row_nr").filter(numeric_mask).get_column("row_nr").to_list()
>>>>>>> 59709818
            count_error_count = len(error_indices)
        else:
            df2 = df2.with_columns([
                pl.lit(1).alias('Count')
            ])
            count_error_count = 0

        # normalize data
        original_dates = df2.get_column('Date').to_list()
        df2 = df2.with_columns([
            pl.col('Date').cast(pl.String).str.strptime(pl.Datetime, None).alias('Date')
        ])
        invalid_dates = df2.with_row_count("row_nr").filter(pl.col('Date').is_null()).get_column("row_nr").to_list()
        date_error_count = len(invalid_dates)
        
        if invalid_dates:
            error_details = [f"Row {idx+1}: '{original_dates[idx]}'" for idx in invalid_dates[:5]]
            error_msg = "\n".join(error_details)
            if len(invalid_dates) > 5:
                error_msg += f"\n... and {len(invalid_dates) - 5} more errors"
            st.warning(f"⚠️ Found {date_error_count} invalid date(s):\n{error_msg}")
            # Restore original dates for invalid entries
            df2 = df2.with_columns([
                pl.when(pl.col('Date').is_null())
                .then(pl.Series(name='Date', values=original_dates))
                .otherwise(pl.col('Date'))
                .alias('Date')
            ])
        
        # Format time strings to HH:MM
        def format_time(time_str):
            if not time_str or time_str == '':
                return ''
            try:
                # Remove any date part if present
                if ' ' in str(time_str):
                    time_str = str(time_str).split(' ')[-1]
                
                # Handle different time formats
                time_str = str(time_str).strip()
                if ':' in time_str:
                    parts = time_str.split(':')
                    if len(parts) >= 2:
                        hours = int(parts[0].strip())
                        minutes = int(parts[1].strip())
                        if 0 <= hours < 24 and 0 <= minutes < 60:
                            return f"{hours:02d}:{minutes:02d}"
                return time_str
            except:
                return str(time_str)

        # Check time formats
        original_in_times = df2.get_column('In Room').cast(pl.String).to_list()
        original_out_times = df2.get_column('Out Room').cast(pl.String).to_list()
        
        in_time_errors = []
        out_time_errors = []
        
        for idx, (in_time, out_time) in enumerate(zip(original_in_times, original_out_times)):
            try:
                # Remove any date part if present
                in_time = str(in_time).split(' ')[-1] if ' ' in str(in_time) else str(in_time)
                # Check time format
                parts = in_time.strip().split(':')
                if not (len(parts) >= 2 and 0 <= int(parts[0].strip()) < 24 and 0 <= int(parts[1].strip()) < 60):
                    in_time_errors.append(idx)
            except:
                in_time_errors.append(idx)
            
            try:
                # Remove any date part if present
                out_time = str(out_time).split(' ')[-1] if ' ' in str(out_time) else str(out_time)
                # Check time format
                parts = out_time.strip().split(':')
                if not (len(parts) >= 2 and 0 <= int(parts[0].strip()) < 24 and 0 <= int(parts[1].strip()) < 60):
                    out_time_errors.append(idx)
            except:
                out_time_errors.append(idx)

        in_time_error_count = len(in_time_errors)
        out_time_error_count = len(out_time_errors)

        if in_time_errors:
            error_details = [f"Row {idx+1}: '{original_in_times[idx]}'" for idx in in_time_errors[:5]]
            error_msg = "\n".join(error_details)
            if len(in_time_errors) > 5:
                error_msg += f"\n... and {len(in_time_errors) - 5} more errors"
            st.warning(f"⚠️ Found {in_time_error_count} invalid In Room time(s):\n{error_msg}")

        if out_time_errors:
            error_details = [f"Row {idx+1}: '{original_out_times[idx]}'" for idx in out_time_errors[:5]]
            error_msg = "\n".join(error_details)
            if len(out_time_errors) > 5:
                error_msg += f"\n... and {len(out_time_errors) - 5} more errors"
            st.warning(f"⚠️ Found {out_time_error_count} invalid Out Room time(s):\n{error_msg}")

        # Format times
        df2 = df2.with_columns([
            pl.col('In Room').cast(pl.String).map_elements(format_time).alias('In Room'),
            pl.col('Out Room').cast(pl.String).map_elements(format_time).alias('Out Room')
        ])

        # Handle Count column
        if cc and cc!="":
            original_counts = df2.get_column('Count').to_list()
            df2 = df2.with_columns(pl.col('Count').cast(pl.Int64, strict=False).alias('Count'))
            invalid_counts = df2.with_row_count("row_nr").filter(pl.col('Count').is_null()).get_column("row_nr").to_list()
            count_error_count = len(invalid_counts)
            
            if invalid_counts:
                error_details = [f"Row {idx+1}: '{original_counts[idx]}'" for idx in invalid_counts[:5]]
                error_msg = "\n".join(error_details)
                if len(invalid_counts) > 5:
                    error_msg += f"\n... and {len(invalid_counts) - 5} more errors"
                st.warning(f"⚠️ Found {count_error_count} invalid count value(s). These will be set to 1:\n{error_msg}")

        # Fill null counts with 1
        df2 = df2.with_columns(pl.col('Count').fill_null(1).cast(pl.Int64).alias('Count'))

        # Format dates
        if not df2.get_column('Date').is_null().all():
            df2 = df2.with_columns([
                pl.col('Date').cast(pl.Datetime).dt.strftime('%Y/%m/%d').alias('Date')
            ])
            df2 = df2.with_columns([
                pl.col('Date').fill_null('').alias('Date')
            ])

        # Sum the errors
        total_errors = date_error_count + in_time_error_count + out_time_error_count + count_error_count
        
        if total_errors > 0: 
            st.error(f"⚠️ Found {total_errors} error(s) in your data!")
            st.warning("Please fix the errors in your data before proceeding.")
        
            col1, col2 = st.columns(2)
            with col1:
                if st.button("❌ Cancel Processing"):
                
                    for key in st.session_state.keys():
            
                        if key != "page":
                            del st.session_state[key]
                    st.session_state.page = "Upload"
                    st.rerun()
            return 

        # Store polars DataFrame directly without converting to pandas
        st.session_state["crna_data"] = df2

        if total_errors > 0:
            st.markdown("### 📊 Error Statistics Summary")
            st.markdown(f"""
            **Found {total_errors} total errors:**
            - Date format errors: {date_error_count}
            - In Room time errors: {in_time_error_count}
            - Out Room time errors: {out_time_error_count}
            - Count value errors: {count_error_count}
            """)
            st.markdown("---")
        
        st.success("✅ Columns selected and standardized.")
        st.write("🔍 Data Preview (cleaned):", df2.head())

    if st.session_state.get("col_error"):
        st.warning("⚠ Please select all four columns to proceed.")
        if st.button("OK", key="col_error_ok"):
            st.session_state.pop("col_error")
        return

    if st.session_state.get("duplicate_error"):
        st.error("❌ Duplicate columns selected! Please select different columns for each field.")
        if st.button("OK", key="duplicate_error_ok"):
            st.session_state.pop("duplicate_error")
        return

    if st.session_state.get("format_error"):
        st.error("❌ Invalid data format!")
        st.warning("Please ensure the Count column contains only numbers (empty values are allowed)")
        if st.button("OK", key="format_error_ok"):
            st.session_state.pop("format_error")
            st.session_state.pop("format_error_msg", None)
        return

    if "crna_data" not in st.session_state:
        return

    st.markdown("---")
    st.success("✅ Ready for analysis.")

    # --------- ：Presence or Duration ---------  
    st.markdown("### Choose your Tracking Type")
    choice = st.radio(
        "", 
        ("📈 Presence", "⏱ Duration"),
        index=0 if st.session_state.get("analysis_type","presence")=="presence" else 1,
        key="analysis_type_radio"
    )
    if choice.startswith("📈"):
        st.session_state.analysis_type = "presence"
    else:
        st.session_state.analysis_type = "duration"

    # --------- ：Month or Week ---------  
    st.markdown("### Choose Your Analysis Scope")
    view_choice = st.radio(
        "",
        ("📅 Month Analysis", "🗓️ Week Analysis"),
        index=0 if st.session_state.get("analysis_view","month")=="month" else 1,
        key="analysis_view_radio"
    )
    if view_choice.startswith("📅"):
        st.session_state.analysis_view = "month"
    else:
        st.session_state.analysis_view = "week"
 
    btn_col1, btn_col2, btn_col3 = st.columns([1,1,1])
    with btn_col1:
        if st.button('Back'):

            keys_to_remove = [
                "crna_data",
                "analysis_type",
                "analysis_view",
                "col_error",
                "duplicate_error",
                "format_error",
                "format_error_msg",
                "uploaded_file",
                "crna_uploader"
            ]
            for key in keys_to_remove:
                st.session_state.pop(key, None)
            st.session_state.page = "Upload"
            st.rerun()
    with btn_col3:
        if st.button("Next ➡️"):
            mode = st.session_state.analysis_type    # "presence" or "duration"
            view = st.session_state.analysis_view      # "month" or "week"

            if mode == "presence" and view == "month":
                st.session_state.page = "sce2"
            elif mode == "presence" and view == "week":
                st.session_state.page = "sce3"
            elif mode == "duration" and view == "month":
                st.session_state.page = "sce4"
            else:  # duration + week
                st.session_state.page = "sce5"
            st.rerun()<|MERGE_RESOLUTION|>--- conflicted
+++ resolved
@@ -66,12 +66,6 @@
 
         # Handle Count column
         if cc and cc!="":
-<<<<<<< HEAD
-            df2['Count']=df[cc]
-            non_empty_counts=df2['Count'].dropna()
-            numeric_mask = pd.to_numeric(non_empty_counts, errors='coerce').isna()
-            error_indices = non_empty_counts[numeric_mask].index.tolist()
-=======
             # First select the count column from original dataframe
             count_series = df.select(cc).to_series()
             df2 = df2.with_columns([
@@ -81,7 +75,6 @@
             non_empty_counts = df2.filter(pl.col('Count').is_not_null())
             numeric_mask = pl.col('Count').cast(pl.Float64, strict=False).is_null()
             error_indices = non_empty_counts.with_row_count("row_nr").filter(numeric_mask).get_column("row_nr").to_list()
->>>>>>> 59709818
             count_error_count = len(error_indices)
         else:
             df2 = df2.with_columns([
